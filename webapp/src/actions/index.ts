// Copyright (c) 2018-present Mattermost, Inc. All Rights Reserved.
// See LICENSE.txt for license information.

import {DispatchFunc} from 'mattermost-redux/types/actions';

import {getPluginState} from '../selectors';

import {GetStateFunc} from '../types/store';

import Client from '../client';
import ActionTypes from '../action_types';
import {APIError, PrsDetailsData, ShowRhsPluginActionData} from '../types/github_types';

export function getConnected(reminder = false) {
    return async (dispatch: DispatchFunc) => {
        let data;
        try {
            data = await Client.getConnected(reminder);
        } catch (error) {
            return {error};
        }

        dispatch({
            type: ActionTypes.RECEIVED_CONNECTED,
            data,
        });

        return {data};
    };
}

function checkAndHandleNotConnected(data: {id: string}) {
    return async (dispatch: DispatchFunc) => {
        if (data && data.id === 'not_connected') {
            dispatch({
                type: ActionTypes.RECEIVED_CONNECTED,
                data: {
                    connected: false,
                    github_username: '',
                    github_client_id: '',
                    user_settings: {},
                },
            });
            return false;
        }
        return true;
    };
}

export function getReviewsDetails(prList: PrsDetailsData[]) {
    return async (dispatch: DispatchFunc) => {
        let data;
        try {
            data = await Client.getPrsDetails(prList);
        } catch (error) {
            return {error};
        }

        const connected = await checkAndHandleNotConnected(data)(dispatch);
        if (!connected) {
            return {error: data};
        }

        dispatch({
            type: ActionTypes.RECEIVED_REVIEWS_DETAILS,
            data,
        });

        return {data};
    };
}

<<<<<<< HEAD
export function getOrgs() {
    return async (dispatch: DispatchFunc) => {
        let data;
        try {
            data = await Client.getOrganizations();
        } catch (error) {
            return {error: data};
        }

        const connected = await checkAndHandleNotConnected(data)(dispatch);
        if (!connected) {
            return {error: data};
        }

        dispatch({
            type: ActionTypes.RECEIVED_ORGANIZATIONS,
            data,
        });

        return {data};
    };
}

export function getReposByOrg(organization: string) {
    return async (dispatch: DispatchFunc) => {
        let data;
        try {
            data = await Client.getRepositoriesByOrganization(organization);
        } catch (error) {
            return {error: data};
        }

        const connected = await checkAndHandleNotConnected(data)(dispatch);
        if (!connected) {
            return {error: data};
        }

        dispatch({
            type: ActionTypes.RECEIVED_REPOSITORIES_BY_ORGANIZATION,
            data,
        });

        return {data};
    };
}

export function getRepos() {
=======
export function getRepos(channelId: string) {
>>>>>>> 09705968
    return async (dispatch: DispatchFunc) => {
        let data;
        try {
            data = await Client.getRepositories(channelId);
        } catch (error) {
            dispatch({
                type: ActionTypes.RECEIVED_REPOSITORIES,
                data: [],
            });
            return {error: data};
        }

        const connected = await checkAndHandleNotConnected(data)(dispatch);
        if (!connected) {
            return {error: data};
        }

        dispatch({
            type: ActionTypes.RECEIVED_REPOSITORIES,
            data,
        });

        return {data};
    };
}

export function getSidebarContent() {
    return async (dispatch: DispatchFunc) => {
        let data;
        try {
            data = await Client.getSidebarContent();
        } catch (error) {
            return {error};
        }

        const connected = await checkAndHandleNotConnected(data)(dispatch);
        if (!connected) {
            return {error: data};
        }

        dispatch({
            type: ActionTypes.RECEIVED_SIDEBAR_CONTENT,
            data,
        });

        return {data};
    };
}

export function getYourPrsDetails(prList: PrsDetailsData[]) {
    return async (dispatch: DispatchFunc) => {
        let data;
        try {
            data = await Client.getPrsDetails(prList);
        } catch (error) {
            return {error};
        }

        const connected = await checkAndHandleNotConnected(data)(dispatch);
        if (!connected) {
            return {error: data};
        }

        dispatch({
            type: ActionTypes.RECEIVED_YOUR_PRS_DETAILS,
            data,
        });

        return {data};
    };
}

export function getLabelOptions(repo: string) {
    return async (dispatch: DispatchFunc) => {
        let data;
        try {
            data = await Client.getLabels(repo);
        } catch (error) {
            return {error};
        }

        const connected = await checkAndHandleNotConnected(data)(dispatch);
        if (!connected) {
            return {error: data};
        }

        return {data};
    };
}

export function getAssigneeOptions(repo: string) {
    return async (dispatch: DispatchFunc) => {
        let data;
        try {
            data = await Client.getAssignees(repo);
        } catch (error) {
            return {error};
        }

        const connected = await checkAndHandleNotConnected(data)(dispatch);
        if (!connected) {
            return {error: data};
        }

        return {data};
    };
}

export function getMilestoneOptions(repo: string) {
    return async (dispatch: DispatchFunc) => {
        let data;
        try {
            data = await Client.getMilestones(repo);
        } catch (error) {
            return {error};
        }

        const connected = await checkAndHandleNotConnected(data)(dispatch);
        if (!connected) {
            return {error: data};
        }

        return {data};
    };
}

export function getMentions() {
    return async (dispatch: DispatchFunc) => {
        let data;
        try {
            data = await Client.getMentions();
        } catch (error) {
            return {error};
        }

        const connected = await checkAndHandleNotConnected(data)(dispatch);
        if (!connected) {
            return {error: data};
        }

        dispatch({
            type: ActionTypes.RECEIVED_MENTIONS,
            data,
        });

        return {data};
    };
}

const GITHUB_USER_GET_TIMEOUT_MILLISECONDS = 1000 * 60 * 60; // 1 hour

export function getGitHubUser(userID: string) {
    return async (dispatch: DispatchFunc, getState: GetStateFunc) => {
        if (!userID) {
            return {};
        }

        const user = getPluginState(getState()).githubUsers[userID];
        if (user && user.last_try && Date.now() - user.last_try < GITHUB_USER_GET_TIMEOUT_MILLISECONDS) {
            return {};
        }

        if (user && user.username) {
            return {data: user};
        }

        let data;
        try {
            data = await Client.getGitHubUser(userID);
        } catch (error: unknown) {
            if ((error as APIError).status_code === 404) {
                dispatch({
                    type: ActionTypes.RECEIVED_GITHUB_USER,
                    userID,
                    data: {last_try: Date.now()},
                });
            }
            return {error};
        }

        dispatch({
            type: ActionTypes.RECEIVED_GITHUB_USER,
            userID,
            data,
        });

        return {data};
    };
}

/**
 * Stores`showRHSPlugin` action returned by
 * registerRightHandSidebarComponent in plugin initialization.
 */
export function setShowRHSAction(showRHSPluginAction: ShowRhsPluginActionData) {
    return {
        type: ActionTypes.RECEIVED_SHOW_RHS_ACTION,
        showRHSPluginAction,
    };
}

export function updateRhsState(rhsState: string) {
    return {
        type: ActionTypes.UPDATE_RHS_STATE,
        state: rhsState,
    };
}

export function openCreateIssueModal(postId: string) {
    return {
        type: ActionTypes.OPEN_CREATE_ISSUE_MODAL,
        data: {
            postId,
        },
    };
}

export function openCreateIssueModalWithoutPost(title: string, channelId: string) {
    return {
        type: ActionTypes.OPEN_CREATE_ISSUE_MODAL_WITHOUT_POST,
        data: {
            title,
            channelId,
        },
    };
}

export function closeCreateIssueModal() {
    return {
        type: ActionTypes.CLOSE_CREATE_ISSUE_MODAL,
    };
}

export function createIssue(payload: CreateIssuePayload) {
    return async (dispatch: DispatchFunc) => {
        let data;
        try {
            data = await Client.createIssue(payload);
        } catch (error) {
            return {error};
        }

        const connected = await checkAndHandleNotConnected(data);
        if (!connected) {
            return {error: data};
        }

        return {data};
    };
}

export function openAttachCommentToIssueModal(postId: string) {
    return {
        type: ActionTypes.OPEN_ATTACH_COMMENT_TO_ISSUE_MODAL,
        data: {
            postId,
        },
    };
}

export function closeAttachCommentToIssueModal() {
    return {
        type: ActionTypes.CLOSE_ATTACH_COMMENT_TO_ISSUE_MODAL,
    };
}

export function attachCommentToIssue(payload: AttachCommentToIssuePayload) {
    return async (dispatch: DispatchFunc) => {
        let data;
        try {
            data = await Client.attachCommentToIssue(payload);
        } catch (error) {
            return {error};
        }

        const connected = await checkAndHandleNotConnected(data);
        if (!connected) {
            return {error: data};
        }

        dispatch({
            type: ActionTypes.RECEIVED_ATTACH_COMMENT_RESULT,
            data,
        });
        return {data};
    };
}<|MERGE_RESOLUTION|>--- conflicted
+++ resolved
@@ -70,7 +70,6 @@
     };
 }
 
-<<<<<<< HEAD
 export function getOrgs() {
     return async (dispatch: DispatchFunc) => {
         let data;
@@ -117,14 +116,11 @@
     };
 }
 
-export function getRepos() {
-=======
 export function getRepos(channelId: string) {
->>>>>>> 09705968
-    return async (dispatch: DispatchFunc) => {
-        let data;
-        try {
-            data = await Client.getRepositories(channelId);
+    return async (dispatch: DispatchFunc) => {
+        let data;
+        try {
+            data = await Client.getRepositories();
         } catch (error) {
             dispatch({
                 type: ActionTypes.RECEIVED_REPOSITORIES,
