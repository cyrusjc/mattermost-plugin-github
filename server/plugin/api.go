--- conflicted
+++ resolved
@@ -1327,7 +1327,6 @@
 	p.writeJSON(w, allMilestones)
 }
 
-<<<<<<< HEAD
 func getOrganizationList(c context.Context, userName string, githubClient *github.Client, opt github.ListOptions) ([]*github.Organization, error) {
 	var allOrgs []*github.Organization
 	for {
@@ -1347,13 +1346,6 @@
 	return allOrgs, nil
 }
 
-func getRepositoryList(c context.Context, userName string, githubClient *github.Client, opt github.RepositoryListOptions) ([]*github.Repository, error) {
-	var allRepos []*github.Repository
-	for {
-		repos, resp, err := githubClient.Repositories.List(c, userName, &opt)
-		if err != nil {
-			return nil, err
-=======
 func (p *Plugin) getRepositoryList(c context.Context, ghInfo *GitHubUserInfo, userName string, githubClient *github.Client, opt github.ListOptions) ([]*github.Repository, error) {
 	var allRepos []*github.Repository
 	for {
@@ -1369,7 +1361,6 @@
 		})
 		if cErr != nil {
 			return nil, cErr
->>>>>>> 09705968
 		}
 
 		allRepos = append(allRepos, repos...)
@@ -1410,7 +1401,6 @@
 	return allRepos, http.StatusOK, nil
 }
 
-<<<<<<< HEAD
 func (p *Plugin) getOrganizations(c *UserContext, w http.ResponseWriter, r *http.Request) {
 	var allOrgs []*github.Organization
 	org := p.getConfiguration().GitHubOrg
@@ -1465,17 +1455,17 @@
 
 	// If an organization is the username of an authenticated user then return repos where the authenticated user is the owner
 	if org == c.GHInfo.GitHubUsername {
-		allRepos, err = getRepositoryList(c.Ctx, "", githubClient, github.RepositoryListOptions{ListOptions: opt, Affiliation: "owner"})
+		allRepos, err = p.getRepositoryList(c.Ctx, c.GHInfo, "", githubClient, opt)
 		if err != nil {
 			c.Log.WithError(err).Warnf("Failed to list repositories")
 			p.writeAPIError(w, &APIErrorResponse{Message: "Failed to fetch repositories", StatusCode: http.StatusInternalServerError})
 			return
 		}
 	} else {
-		allRepos, statusCode, err = getRepositoryListByOrg(c.Ctx, org, githubClient, opt)
+		allRepos, statusCode, err = p.getRepositoryListByOrg(c.Ctx, c.GHInfo, org, githubClient, opt)
 		if err != nil {
 			if statusCode == http.StatusNotFound {
-				allRepos, err = getRepositoryList(c.Ctx, org, githubClient, github.RepositoryListOptions{ListOptions: opt})
+				allRepos, err = p.getRepositoryList(c.Ctx, c.GHInfo, org, githubClient, opt)
 				if err != nil {
 					c.Log.WithError(err).Warnf("Failed to list repositories")
 					p.writeAPIError(w, &APIErrorResponse{Message: "Failed to fetch repositories", StatusCode: http.StatusInternalServerError})
@@ -1505,7 +1495,8 @@
 	}
 
 	p.writeJSON(w, resp)
-=======
+}
+
 func getRepository(c context.Context, org string, repo string, githubClient *github.Client) (*github.Repository, error) {
 	repository, _, err := githubClient.Repositories.Get(c, org, repo)
 	if err != nil {
@@ -1513,7 +1504,6 @@
 	}
 
 	return repository, nil
->>>>>>> 09705968
 }
 
 func (p *Plugin) getRepositories(c *UserContext, w http.ResponseWriter, r *http.Request) {
@@ -1533,27 +1523,13 @@
 	opt := github.ListOptions{PerPage: 50}
 
 	if org == "" {
-<<<<<<< HEAD
-		allRepos, err = getRepositoryList(c.Ctx, "", githubClient, github.RepositoryListOptions{ListOptions: opt})
-=======
 		allRepos, err = p.getRepositoryList(c.Ctx, c.GHInfo, "", githubClient, opt)
->>>>>>> 09705968
 		if err != nil {
 			c.Log.WithError(err).Warnf("Failed to list repositories")
 			p.writeAPIError(w, &APIErrorResponse{Message: "Failed to fetch repositories", StatusCode: http.StatusInternalServerError})
 			return
 		}
 	} else {
-<<<<<<< HEAD
-		allRepos, statusCode, err = getRepositoryListByOrg(c.Ctx, org, githubClient, opt)
-		if err != nil {
-			if statusCode == http.StatusNotFound {
-				allRepos, err = getRepositoryList(c.Ctx, org, githubClient, github.RepositoryListOptions{ListOptions: opt})
-				if err != nil {
-					c.Log.WithError(err).Warnf("Failed to list repositories")
-					p.writeAPIError(w, &APIErrorResponse{Message: "Failed to fetch repositories", StatusCode: http.StatusInternalServerError})
-					return
-=======
 		orgsList := p.configuration.getOrganizations()
 		hasFetchedRepos := false
 		for _, org := range orgsList {
@@ -1566,7 +1542,6 @@
 					}
 				} else {
 					c.Log.WithError(err).Warnf("Failed to list repositories", "Organization", org)
->>>>>>> 09705968
 				}
 			}
 
